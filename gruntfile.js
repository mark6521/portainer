--- conflicted
+++ resolved
@@ -5,11 +5,6 @@
 var os = require('os');
 var arch = os.arch();
 if (arch === 'x64') arch = 'amd64';
-<<<<<<< HEAD
-=======
-
-module.exports = function(grunt) {
->>>>>>> 42a357f8
 
 module.exports = function(grunt) {
   loadGruntTasks(grunt, {
@@ -27,7 +22,6 @@
     'copy:templates',
     'webpack:dev'
   ]);
-<<<<<<< HEAD
 
   grunt.registerTask('build-server', [
     'shell:buildBinary:linux:' + arch,
@@ -47,14 +41,9 @@
       'shell:downloadDockerBinary:' + p + ':' + a,
       'webpack:prod'
     ]);
-=======
-  grunt.task.registerTask('release', 'release:<platform>:<arch>', function(p, a) {
-    grunt.task.run(['config:prod', 'clean:all', 'shell:buildBinary:' + p + ':' + a, 'shell:downloadDockerBinary:' + p + ':' + a, 'before-copy', 'copy:assets', 'after-copy']);
->>>>>>> 42a357f8
   });
 
   grunt.registerTask('lint', ['eslint']);
-<<<<<<< HEAD
 
   grunt.registerTask('run-dev', [
     'config:dev',
@@ -62,32 +51,6 @@
     'webpack:devWatch'
   ]);
   grunt.registerTask('clear', ['clean:app']);
-=======
-  grunt.registerTask('run-dev', ['build', 'shell:run:' + arch, 'watch:build']);
-  grunt.registerTask('clear', ['clean:app']);
-
-  // Load content of `vendor.yml` to src.jsVendor, src.cssVendor and src.angularVendor
-  grunt.registerTask('vendor', function() {
-    var vendorFile = grunt.file.readYAML('vendor.yml');
-    for (var filelist in vendorFile) {
-      if (vendorFile.hasOwnProperty(filelist)) {
-        var list = vendorFile[filelist];
-        // Check if any of the files is missing
-        for (var itemIndex in list) {
-          if (list.hasOwnProperty(itemIndex)) {
-            var item = 'node_modules/' + list[itemIndex];
-            if (!grunt.file.exists(item)) {
-              grunt.fail.warn('Dependency file ' + item + ' not found.');
-            }
-            list[itemIndex] = item;
-          }
-        }
-        // If none is missing, save the list
-        grunt.config('src.' + filelist + 'Vendor', list);
-      }
-    }
-  });
->>>>>>> 42a357f8
 
   // Project configuration.
   grunt.initConfig({
@@ -99,13 +62,6 @@
     config: gruntfile_cfg.config,
     src: gruntfile_cfg.src,
     clean: gruntfile_cfg.clean,
-<<<<<<< HEAD
-=======
-    useminPrepare: gruntfile_cfg.useminPrepare,
-    filerev: { files: { src: ['<%= distdir %>/js/*.js', '<%= distdir %>/css/*.css'] } },
-    usemin: { html: ['<%= distdir %>/index.html'] },
-    copy: gruntfile_cfg.copy,
->>>>>>> 42a357f8
     eslint: gruntfile_cfg.eslint,
     shell: gruntfile_cfg.shell,
     copy: gruntfile_cfg.copy,
@@ -123,13 +79,8 @@
 };
 
 gruntfile_cfg.config = {
-<<<<<<< HEAD
   dev: { options: { variables: { environment: 'development' } } },
   prod: { options: { variables: { environment: 'production' } } }
-=======
-  dev: { options: { variables: { 'environment': 'development' } } },
-  prod: { options: { variables: { 'environment': 'production' } } }
->>>>>>> 42a357f8
 };
 
 gruntfile_cfg.src = {
@@ -148,57 +99,12 @@
     '!<%= distdir %>/../docker*'
   ],
   tmpl: ['<%= distdir %>/templates'],
-<<<<<<< HEAD
   tmp: [
     '<%= distdir %>/js/*',
     '!<%= distdir %>/js/app.*.js',
     '<%= distdir %>/css/*',
     '!<%= distdir %>/css/app.*.css'
   ]
-=======
-  tmp: ['<%= distdir %>/js/*', '!<%= distdir %>/js/app.*.js', '<%= distdir %>/css/*', '!<%= distdir %>/css/app.*.css']
-};
-
-gruntfile_cfg.useminPrepare = {
-  dev: {
-    src: '<%= src.html %>',
-    options: {
-      root: '<%= distdir %>',
-      flow: {
-        steps: {
-          js: ['concat'],
-          css: ['concat']
-        }
-      }
-    }
-  },
-  release: {
-    src: '<%= src.html %>',
-    options: {
-      root: '<%= distdir %>',
-      dest: '<%= distdir %>'
-    }
-  }
-};
-
-gruntfile_cfg.copy = {
-  bundle: {
-    files: [
-      { dest: '<%= distdir %>/js/', src: ['app.js'], expand: true, cwd: '.tmp/concat/js/' },
-      { dest: '<%= distdir %>/css/', src: ['app.css'], expand: true, cwd: '.tmp/concat/css/' }
-    ]
-  },
-  assets: {
-    files: [
-      { dest: '<%= distdir %>/fonts/', src: '*.{ttf,woff,woff2,eof,svg}', expand: true, cwd: 'node_modules/bootstrap/fonts/' },
-      { dest: '<%= distdir %>/fonts/', src: '*.{ttf,woff,woff2,eof,eot,svg}', expand: true, cwd: 'node_modules/@fortawesome/fontawesome-free-webfonts/webfonts/' },
-      { dest: '<%= distdir %>/fonts/', src: '*.{ttf,woff,woff2,eof,svg}', expand: true, cwd: 'node_modules/rdash-ui/dist/fonts/' },
-      { dest: '<%= distdir %>/images/', src: '**', expand: true, cwd: 'assets/images/' },
-      { dest: '<%= distdir %>/ico', src: '**', expand: true, cwd: 'assets/ico' },
-      { dest: '<%= root %>/', src: 'templates.json', cwd: '' }
-    ]
-  }
->>>>>>> 42a357f8
 };
 
 gruntfile_cfg.eslint = {
@@ -207,70 +113,8 @@
 };
 
 
-<<<<<<< HEAD
 gruntfile_cfg.copy = {
   templates: {
-=======
-gruntfile_cfg.concat = {
-  vendor: {
-    files: {
-      '<%= distdir %>/css/<%= pkg.name %>.css': ['<%= src.cssVendor %>', '<%= src.css %>'],
-      '<%= distdir %>/js/vendor.js': ['<%= src.jsVendor %>'],
-      '<%= distdir %>/js/angular.js': ['<%= src.angularVendor %>']
-    }
-  },
-  dist: {
-    options: { process: true },
-    files: {
-      '<%= distdir %>/js/<%= pkg.name %>.js': ['<%= src.js %>', '<%= src.jsTpl %>'],
-      '<%= distdir %>/index.html': ['index.html']
-    }
-  }
-};
-
-gruntfile_cfg.uglify = {
-  dist: {
-    files: { '<%= distdir %>/js/<%= pkg.name %>.js': ['<%= src.js %>', '<%= src.jsTpl %>'] }
-  },
-  vendor: {
-    options: { preserveComments: 'some' }, // Preserve license comments
-    files: {
-      '<%= distdir %>/js/vendor.js': ['<%= src.jsVendor %>'],
-      '<%= distdir %>/js/angular.js': ['<%= src.angularVendor %>']
-    }
-  }
-};
-
-gruntfile_cfg.postcss = {
-  build: {
-    options: {
-      processors: [
-        autoprefixer({ browsers: 'last 2 versions' }), // add vendor prefixes
-        cssnano() // minify the result
-      ]
-    },
-    src: '.tmp/concat/css/app.css',
-    dest: '<%= distdir %>/css/app.css'
-  }
-};
-
-gruntfile_cfg.watch = {
-  build: {
-    files: ['<%= src.js %>', '<%= src.css %>', '<%= src.tpl %>', '<%= src.html %>'],
-    tasks: ['build']
-  }
-};
-
-gruntfile_cfg.replace = {
-  concat: {
-    options: {
-      patterns: [
-        { match: 'ENVIRONMENT', replacement: '<%= grunt.config.get("environment") %>' },
-        { match: 'CONFIG_GA_ID', replacement: '<%= pkg.config.GA_ID %>' },
-        { match: /..\/webfonts\//g, replacement: '../fonts/' }
-      ]
-    },
->>>>>>> 42a357f8
     files: [
       {
         dest: '<%= root %>/',
@@ -284,11 +128,7 @@
 function shell_buildBinary(p, a) {
   var binfile = 'dist/portainer-' + p + '-' + a;
   return [
-<<<<<<< HEAD
     'if [ -f ' + (p === 'windows' ? binfile + '.exe' : binfile) + ' ]; then',
-=======
-    'if [ -f ' + ((p === 'windows') ? binfile + '.exe' : binfile) + ' ]; then',
->>>>>>> 42a357f8
     'echo "Portainer binary exists";',
     'else',
     'build/build_in_container.sh ' + p + ' ' + a + ';',
@@ -306,7 +146,6 @@
 }
 
 function shell_downloadDockerBinary(p, a) {
-<<<<<<< HEAD
   var ps = { windows: 'win', darwin: 'mac' };
   var as = { amd64: 'x86_64', arm: 'armhf', arm64: 'aarch64' };
   var ip = ps[p] === undefined ? p : ps[p];
@@ -316,16 +155,6 @@
   return [
     'if [ -f ' + (p === 'windows' ? 'dist/docker.exe' : 'dist/docker') + ' ]; then',
       'echo "Docker binary exists";',
-=======
-  var ps = { 'windows': 'win', 'darwin': 'mac' };
-  var as = { 'amd64': 'x86_64', 'arm': 'armhf', 'arm64': 'aarch64' };
-  var ip = ((ps[p] === undefined) ? p : ps[p]);
-  var ia = ((as[a] === undefined) ? a : as[a]);
-  var binaryVersion = ((p === 'windows' ? '<%= shippedDockerVersionWindows %>' : '<%= shippedDockerVersion %>'));
-  return [
-    'if [ -f ' + ((p === 'windows') ? 'dist/docker.exe' : 'dist/docker') + ' ]; then',
-    'echo "Docker binary exists";',
->>>>>>> 42a357f8
     'else',
     'build/download_docker_binary.sh ' + ip + ' ' + ia + ' ' + binaryVersion + ';',
     'fi'
