<<<<<<< HEAD
import _ from 'lodash-es';

angular.module('portainer.app').controller('EndpointListController', [
  function EndpointListController() {
=======
angular.module('portainer.app').controller('EndpointListController', ['DatatableService',
  function EndpointListController(DatatableService) {
>>>>>>> 42a357f8
    var ctrl = this;
    ctrl.state = {
      textFilter: '',
      filteredEndpoints: []
    };

    ctrl.$onChanges = $onChanges;
    ctrl.onTextFilterChange = onTextFilterChange;

    function $onChanges(changesObj) {
      handleEndpointsChange(changesObj.endpoints);
    }

    function handleEndpointsChange(endpoints) {
      if (!endpoints) {
        return;
      }
      if (!endpoints.currentValue) {
        return;
      }

      onTextFilterChange();
    }

    function onTextFilterChange() {
      var filterValue = ctrl.state.textFilter;
      ctrl.state.filteredEndpoints = filterEndpoints(
        ctrl.endpoints,
        filterValue
      );
      DatatableService.setDataTableTextFilters(this.tableKey, filterValue);
    }

    function filterEndpoints(endpoints, filterValue) {
      if (!endpoints || !endpoints.length || !filterValue) {
        return endpoints;
      }
      var keywords = filterValue.split(' ');
      return _.filter(endpoints, function(endpoint) {
        var statusString = convertStatusToString(endpoint.Status);
        return _.every(keywords, function(keyword) {
          var lowerCaseKeyword = keyword.toLowerCase();
          return (
            _.includes(endpoint.Name.toLowerCase(), lowerCaseKeyword) ||
            _.includes(endpoint.GroupName.toLowerCase(), lowerCaseKeyword) ||
            _.includes(endpoint.URL.toLowerCase(), lowerCaseKeyword) ||
            _.some(endpoint.Tags, function(tag) {
              return _.includes(tag.toLowerCase(), lowerCaseKeyword);
            }) ||
            _.includes(statusString, keyword)
          );
        });
      });
    }

    function convertStatusToString(status) {
      return status === 1 ? 'up' : 'down';
    }

    this.$onInit = function() {
      var textFilter = DatatableService.getDataTableTextFilters(this.tableKey);
      if (textFilter !== null) {
        this.state.textFilter = textFilter;
        onTextFilterChange();
      }
    };
  }
]);<|MERGE_RESOLUTION|>--- conflicted
+++ resolved
@@ -1,12 +1,7 @@
-<<<<<<< HEAD
 import _ from 'lodash-es';
 
-angular.module('portainer.app').controller('EndpointListController', [
-  function EndpointListController() {
-=======
 angular.module('portainer.app').controller('EndpointListController', ['DatatableService',
   function EndpointListController(DatatableService) {
->>>>>>> 42a357f8
     var ctrl = this;
     ctrl.state = {
       textFilter: '',
@@ -15,6 +10,7 @@
 
     ctrl.$onChanges = $onChanges;
     ctrl.onTextFilterChange = onTextFilterChange;
+    ctrl.$onInit = $onInit 
 
     function $onChanges(changesObj) {
       handleEndpointsChange(changesObj.endpoints);
@@ -37,7 +33,7 @@
         ctrl.endpoints,
         filterValue
       );
-      DatatableService.setDataTableTextFilters(this.tableKey, filterValue);
+      DatatableService.setDataTableTextFilters(ctrl.tableKey, filterValue);
     }
 
     function filterEndpoints(endpoints, filterValue) {
@@ -66,12 +62,12 @@
       return status === 1 ? 'up' : 'down';
     }
 
-    this.$onInit = function() {
-      var textFilter = DatatableService.getDataTableTextFilters(this.tableKey);
+    function $onInit() {
+      var textFilter = DatatableService.getDataTableTextFilters(ctrl.tableKey);
       if (textFilter !== null) {
-        this.state.textFilter = textFilter;
+        ctrl.state.textFilter = textFilter;
         onTextFilterChange();
       }
-    };
+    }
   }
 ]);