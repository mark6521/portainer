<rd-header>
  <rd-header-title title="Settings"></rd-header-title>
  <rd-header-content>Settings</rd-header-content>
</rd-header>

<div class="row" ng-if="UserId === 1">
  <div class="col-lg-12 col-md-12 col-xs-12">
    <rd-widget>
      <rd-widget-header icon="fa-exclamation-triangle" title="Feature not available">
      </rd-widget-header>
      <rd-widget-body>
        <span class="small text-muted">You cannot change the password of this account in the demo version of Portainer.</span>
      </rd-wigdet-body>
    </rd-widget>
  </div>
</div>

<div class="row">
  <div class="col-sm-12">
    <rd-widget>
      <rd-widget-header icon="fa-cogs" title="Application settings"></rd-widget-header>
      <rd-widget-body>
        <form class="form-horizontal">
          <div class="form-group">
            <div class="col-sm-12">
              <label for="toggle_donation" class="control-label text-left">
                Disable donation header
              </label>
              <label class="switch" style="margin-left: 20px;">
                <input type="checkbox" name="toggle_donation" ng-model="formValues.donationHeader"><i></i>
              </label>
            </div>
          </div>
          <!-- logo -->
          <div class="form-group">
            <div class="col-sm-12">
              <label for="toggle_logo" class="control-label text-left">
                Use custom logo
              </label>
              <label class="switch" style="margin-left: 20px;">
                <input type="checkbox" disabled name="toggle_logo" ng-model="formValues.customLogo"><i></i>
              </label>
            </div>
            <div class="col-sm-12">
              <span class="small text-muted">You cannot use this feature in the demo version of Portainer.</span>
            </div>
          </div>
          <div ng-if="formValues.customLogo">
            <div class="form-group">
              <span class="col-sm-12 text-muted small">
                You can specify the URL to your logo here. For an optimal display, logo dimensions should be 155px by 55px.
              </span>
            </div>
            <div class="form-group">
              <label for="logo_url" class="col-sm-1 control-label text-left">
                URL
              </label>
              <div class="col-sm-11">
                <input type="text" class="form-control" ng-model="settings.LogoURL" id="logo_url" placeholder="https://mycompany.com/logo.png">
              </div>
            </div>
          </div>
          <!-- !logo -->
          <!-- security -->
          <div class="col-sm-12 form-section-title">
            Security
          </div>
          <div class="form-group">
            <div class="col-sm-12">
              <label for="toggle_allowbindmounts" class="control-label text-left">
                Disable bind mounts for non-administrators
                <portainer-tooltip position="bottom" message="When enabled, regular users will not be able to use bind mounts when creating containers."></portainer-tooltip>
              </label>
              <label class="switch" style="margin-left: 20px;">
                <input type="checkbox" name="toggle_allowbindmounts" ng-model="formValues.restrictBindMounts"><i></i>
              </label>
            </div>
          </div>
          <div class="form-group">
            <div class="col-sm-12">
              <label for="toggle_allowbindmounts" class="control-label text-left">
                Disable privileged mode for non-administrators
                <portainer-tooltip position="bottom" message="When enabled, regular users will not be able to use privileged mode when creating containers."></portainer-tooltip>
              </label>
              <label class="switch" style="margin-left: 20px;">
                <input type="checkbox" name="toggle_allowbindmounts" ng-model="formValues.restrictPrivilegedMode"><i></i>
              </label>
            </div>
          </div>
          <!-- security -->
          <!-- app-templates -->
          <div class="col-sm-12 form-section-title">
            App Templates
          </div>
          <div class="form-group">
            <div class="col-sm-12">
              <label for="toggle_templates" class="control-label text-left">
                Use custom templates
              </label>
              <label class="switch" style="margin-left: 20px;">
                <input type="checkbox" disabled name="toggle_templates" ng-model="false"><i></i>
              </label>
            </div>
            <div class="col-sm-12">
              <span class="small text-muted">You cannot use this feature in the demo version of Portainer.</span>
            </div>
          </div>
          <div ng-if="false">
            <div class="form-group">
              <span class="col-sm-12 text-muted small">
                You can specify the URL to your own template definitions file here. See <a href="https://portainer.readthedocs.io/en/stable/templates.html" target="_blank">Portainer documentation</a> for more details.
              </span>
            </div>
            <div class="form-group">
              <label for="templates_url" class="col-sm-1 control-label text-left">
                URL
              </label>
              <div class="col-sm-11">
                <input type="text" class="form-control" disabled ng-model="settings.TemplatesURL" id="templates_url" placeholder="https://myserver.mydomain/templates.json">
              </div>
            </div>
          </div>
          <div class="form-group">
            <div class="col-sm-12">
              <label for="toggle_external_contrib" class="control-label text-left">
                Hide external contributions
                <portainer-tooltip position="bottom" message="When enabled, external contributions such as LinuxServer.io will not be displayed in the sidebar."></portainer-tooltip>
              </label>
              <label class="switch" style="margin-left: 20px;">
                <input type="checkbox" disabled name="toggle_external_contrib" ng-model="formValues.externalContributions"><i></i>
              </label>
            </div>
            <div class="col-sm-12">
              <span class="small text-muted">You cannot use this feature in the demo version of Portainer.</span>
            </div>
          </div>
          <!-- !app-templates -->
          <!-- actions -->
          <div class="form-group">
            <div class="col-sm-12">
              <button type="button" class="btn btn-primary btn-sm" ng-click="saveApplicationSettings()" ng-disabled="state.actionInProgress" button-spinner="state.actionInProgress">
                <span ng-hide="state.actionInProgress">Save settings</span>
                <span ng-show="state.actionInProgress">Saving...</span>
              </button>
            </div>
          </div>
          <!-- !actions -->
        </form>
      </rd-widget-body>
    </rd-widget>
  </div>
</div>

<div class="row">
  <div class="col-sm-12">
    <rd-widget>
      <rd-widget-header icon="fa-tags" title="Hidden containers"></rd-widget-header>
      <rd-widget-body>
<<<<<<< HEAD
        <form class="form-horizontal">
          <!-- filtered-labels -->
=======
        <form class="form-horizontal" ng-submit="addFilteredContainerLabel()" name="addTagForm">
>>>>>>> 87fdd43a
          <div class="form-group">
            <span class="col-sm-12 text-muted small">
              You can hide containers with specific labels from Portainer UI. You need to specify the label name and value.
            </span>
          </div>
          <div class="form-group">
            <label for="header_name" class="col-sm-1 control-label text-left">Name</label>
            <div class="col-sm-11 col-md-4">
              <input type="text" required class="form-control" id="header_name" name="label_name" ng-model="formValues.labelName" placeholder="e.g. com.example.foo">
            </div>
            <label for="header_value" class="col-sm-1 margin-sm-top control-label text-left">Value</label>
            <div class="col-sm-11 col-md-4 margin-sm-top">
              <input type="text" class="form-control" id="header_value" ng-model="formValues.labelValue" placeholder="e.g. bar">
            </div>
            <div class="col-sm-12 col-md-2 margin-sm-top">
              <button type="submit" class="btn btn-primary btn-sm" ng-disabled="!formValues.labelName"><i class="fa fa-plus space-right" aria-hidden="true"></i>Add filter</button>
            </div>
          </div>
          <div class="form-group">
            <div class="col-sm-12 table-responsive">
              <table class="table table-hover">
                <thead>
                  <tr>
                    <th>Name</th>
                    <th>Value</th>
                    <th></th>
                  </tr>
                </thead>
                <tbody>
                  <tr ng-repeat="label in settings.BlackListedLabels">
                    <td>{{ label.name }}</td>
                    <td>{{ label.value }}</td>
                    <td><button type="button" class="btn btn-danger btn-xs" ng-click="removeFilteredContainerLabel($index)"><i class="fa fa-trash-alt space-right" aria-hidden="true"></i>Remove</button></td>
                  </tr>
                  <tr ng-if="settings.BlackListedLabels.length === 0">
                    <td colspan="3" class="text-center text-muted">No filter available.</td>
                  </tr>
                  <tr ng-if="!settings.BlackListedLabels">
                    <td colspan="3" class="text-center text-muted">Loading...</td>
                  </tr>
                </tbody>
              </table>
            </div>
          </div>
          <!-- !filtered-labels -->
        </form>
      </rd-widget-body>
    </rd-widget>
  </div>
</div><|MERGE_RESOLUTION|>--- conflicted
+++ resolved
@@ -156,12 +156,7 @@
     <rd-widget>
       <rd-widget-header icon="fa-tags" title="Hidden containers"></rd-widget-header>
       <rd-widget-body>
-<<<<<<< HEAD
-        <form class="form-horizontal">
-          <!-- filtered-labels -->
-=======
         <form class="form-horizontal" ng-submit="addFilteredContainerLabel()" name="addTagForm">
->>>>>>> 87fdd43a
           <div class="form-group">
             <span class="col-sm-12 text-muted small">
               You can hide containers with specific labels from Portainer UI. You need to specify the label name and value.
