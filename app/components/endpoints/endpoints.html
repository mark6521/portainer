<rd-header>
  <rd-header-title title="Endpoints">
    <a data-toggle="tooltip" title="Refresh" ui-sref="endpoints" ui-sref-opts="{reload: true}">
      <i class="fa fa-refresh" aria-hidden="true"></i>
    </a>
  </rd-header-title>
  <rd-header-content>Endpoint management</rd-header-content>
</rd-header>

<div class="row" ng-if="!applicationState.application.endpointManagement">
  <div class="col-lg-12 col-md-12 col-xs-12">
    <rd-widget>
      <rd-widget-header icon="fa-exclamation-triangle" title="Endpoint management is not available">
      </rd-widget-header>
      <rd-widget-body>
        <span class="small text-muted">Portainer has been started using the <code>--external-endpoints</code> flag.
          Endpoint management via the UI is disabled.
          <span ng-if="applicationState.application.authentication">You can still manage endpoint access.</span>
        </span>
      </rd-widget-body>
    </rd-widget>
  </div>
</div>

<div class="row" ng-if="applicationState.application.endpointManagement">
  <div class="col-lg-12 col-md-12 col-xs-12">
    <rd-widget>
      <rd-widget-header icon="fa-plus" title="Add a new endpoint">
      </rd-widget-header>
      <rd-widget-body>
        <form class="form-horizontal">
          <!-- name-input -->
          <div class="form-group">
            <label for="container_name" class="col-sm-3 col-lg-2 control-label text-left">Name</label>
            <div class="col-sm-9 col-lg-10">
              <input type="text" class="form-control" id="container_name" ng-model="formValues.Name" placeholder="e.g. docker-prod01">
            </div>
          </div>
          <!-- !name-input -->
          <!-- endpoint-url-input -->
          <div class="form-group">
            <label for="endpoint_url" class="col-sm-3 col-lg-2 control-label text-left">
              Endpoint URL
              <portainer-tooltip position="bottom" message="URL or IP address of a Docker host. The Docker API must be exposed over a TCP port. Please refer to the Docker documentation to configure it."></portainer-tooltip>
            </label>
            <div class="col-sm-9 col-lg-10">
              <input type="text" class="form-control" id="endpoint_url" ng-model="formValues.URL" placeholder="e.g. 10.0.0.10:2375 or mydocker.mydomain.com:2375">
            </div>
          </div>
          <!-- !endpoint-url-input -->
          <!-- endpoint-public-url-input -->
          <div class="form-group">
            <label for="endpoint_public_url" class="col-sm-3 col-lg-2 control-label text-left">
              Public IP
              <portainer-tooltip position="bottom" message="URL or IP address where exposed containers will be reachable. This field is optional and will default to the endpoint URL."></portainer-tooltip>
            </label>
            <div class="col-sm-9 col-lg-10">
              <input type="text" class="form-control" id="endpoint_public_url" ng-model="formValues.PublicURL" placeholder="e.g. 10.0.0.10 or mydocker.mydomain.com">
            </div>
          </div>
          <!-- !endpoint-public-url-input -->
          <!-- endpoint-security -->
          <por-endpoint-security form-data="formValues.SecurityFormData"></por-endpoint-security>
          <!-- !endpoint-security -->
          <!-- actions -->
          <div class="form-group">
            <div class="col-sm-12">
              <button type="submit" class="btn btn-primary btn-sm" ng-disabled="state.actionInProgress || !formValues.Name || !formValues.URL || (formValues.TLS && ((formValues.TLSVerify && !formValues.TLSCACert) || (formValues.TLSClientCert && (!formValues.TLSCert || !formValues.TLSKey))))" ng-click="addEndpoint()" button-spinner="state.actionInProgress">
                <span ng-hide="state.actionInProgress"><i class="fa fa-plus" aria-hidden="true"></i> Add endpoint</span>
                <span ng-show="state.actionInProgress">Creating endpoint...</span>
              </button>
            </div>
          </div>
          <!-- !actions -->
        </form>
      </rd-widget-body>
    </rd-widget>
  </div>
</div>

<div class="row">
<<<<<<< HEAD
  <div class="col-lg-12 col-md-12 col-xs-12">
    <rd-widget>
      <rd-widget-header icon="fa-plug" title="Endpoints">
        <div class="pull-right">
          Items per page:
          <select ng-model="state.pagination_count" ng-change="changePaginationCount()">
            <option value="0">All</option>
            <option value="10">10</option>
            <option value="25">25</option>
            <option value="50">50</option>
            <option value="100">100</option>
          </select>
        </div>
      </rd-widget-header>
      <rd-widget-taskbar classes="col-lg-12">
        <div class="pull-left" ng-if="applicationState.application.endpointManagement">
          <button type="button" class="btn btn-danger" ng-click="removeAction()" ng-disabled="!state.selectedItemCount"><i class="fa fa-trash space-right" aria-hidden="true"></i>Remove</button>
        </div>
        <div class="pull-right">
          <input type="text" id="filter" ng-model="state.filter" placeholder="Filter..." class="form-control input-sm" />
        </div>
      </rd-widget-taskbar>
      <rd-widget-body classes="no-padding">
        <div class="table-responsive">
          <table class="table table-hover">
            <thead>
              <tr>
                <th ng-if="applicationState.application.endpointManagement">
                  <input type="checkbox" ng-model="allSelected" ng-change="selectItems(allSelected)" />
                </th>
                <th>
                  <a ui-sref="endpoints" ng-click="order('Name')">
                    Name
                    <span ng-show="sortType == 'Name' && !sortReverse" class="glyphicon glyphicon-chevron-down"></span>
                    <span ng-show="sortType == 'Name' && sortReverse" class="glyphicon glyphicon-chevron-up"></span>
                  </a>
                </th>
                <th>
                  <a ui-sref="endpoints" ng-click="order('URL')">
                    URL
                    <span ng-show="sortType == 'URL' && !sortReverse" class="glyphicon glyphicon-chevron-down"></span>
                    <span ng-show="sortType == 'URL' && sortReverse" class="glyphicon glyphicon-chevron-up"></span>
                  </a>
                </th>
                <th></th>
              </tr>
            </thead>
            <tbody>
              <tr dir-paginate="endpoint in (state.filteredEndpoints = (endpoints | filter:state.filter | orderBy:sortType:sortReverse | itemsPerPage: state.pagination_count))" ng-class="{active: endpoint.Checked}">
                <td ng-if="applicationState.application.endpointManagement"><input type="checkbox" ng-model="endpoint.Checked" ng-change="selectItem(endpoint)" /></td>
                <td><i class="fa fa-star" aria-hidden="true" ng-if="endpoint.Id === activeEndpoint.Id"></i> {{ endpoint.Name }}</td>
                <td>{{ endpoint.URL | stripprotocol }}</td>
                <td>
                  <span ng-if="applicationState.application.endpointManagement">
                    <span class="small text-muted" ng-if="endpoint.Id === 1">
                      <i class="fa fa-lock" aria-hidden="true"></i> You cannot edit this endpoint in the demo version
                    </span>
                    <span class="small text-muted" ng-if="endpoint.Id !== 1">
                      <a ui-sref="endpoint({id: endpoint.Id})"><i class="fa fa-pencil-square-o" aria-hidden="true"></i> Edit</a>
                    </span>
                  </span>
                  <span ng-if="applicationState.application.authentication">
                    <a ui-sref="endpoint.access({id: endpoint.Id})"><i class="fa fa-users" aria-hidden="true" style="margin-left: 7px;"></i> Manage access</a>
                  </span>
                </td>
              </tr>
              <tr ng-if="!endpoints">
                <td colspan="5" class="text-center text-muted">Loading...</td>
              </tr>
              <tr ng-if="endpoints.length == 0">
                <td colspan="5" class="text-center text-muted">No endpoints available.</td>
              </tr>
            </tbody>
          </table>
          <div ng-if="endpoints" class="pull-left pagination-controls">
            <dir-pagination-controls></dir-pagination-controls>
          </div>
        </div>
      </rd-widget-body>
    </rd-widget>
=======
  <div class="col-sm-12">
    <endpoints-datatable
    title="Endpoints" title-icon="fa-plug"
    dataset="endpoints" table-key="endpoints"
    order-by="Name" show-text-filter="true"
    endpoint-management="applicationState.application.endpointManagement"
    access-management="applicationState.application.authentication"
    remove-action="removeAction"
    ></endpoints-datatable>
>>>>>>> 3660f6ee
  </div>
</div><|MERGE_RESOLUTION|>--- conflicted
+++ resolved
@@ -79,88 +79,6 @@
 </div>
 
 <div class="row">
-<<<<<<< HEAD
-  <div class="col-lg-12 col-md-12 col-xs-12">
-    <rd-widget>
-      <rd-widget-header icon="fa-plug" title="Endpoints">
-        <div class="pull-right">
-          Items per page:
-          <select ng-model="state.pagination_count" ng-change="changePaginationCount()">
-            <option value="0">All</option>
-            <option value="10">10</option>
-            <option value="25">25</option>
-            <option value="50">50</option>
-            <option value="100">100</option>
-          </select>
-        </div>
-      </rd-widget-header>
-      <rd-widget-taskbar classes="col-lg-12">
-        <div class="pull-left" ng-if="applicationState.application.endpointManagement">
-          <button type="button" class="btn btn-danger" ng-click="removeAction()" ng-disabled="!state.selectedItemCount"><i class="fa fa-trash space-right" aria-hidden="true"></i>Remove</button>
-        </div>
-        <div class="pull-right">
-          <input type="text" id="filter" ng-model="state.filter" placeholder="Filter..." class="form-control input-sm" />
-        </div>
-      </rd-widget-taskbar>
-      <rd-widget-body classes="no-padding">
-        <div class="table-responsive">
-          <table class="table table-hover">
-            <thead>
-              <tr>
-                <th ng-if="applicationState.application.endpointManagement">
-                  <input type="checkbox" ng-model="allSelected" ng-change="selectItems(allSelected)" />
-                </th>
-                <th>
-                  <a ui-sref="endpoints" ng-click="order('Name')">
-                    Name
-                    <span ng-show="sortType == 'Name' && !sortReverse" class="glyphicon glyphicon-chevron-down"></span>
-                    <span ng-show="sortType == 'Name' && sortReverse" class="glyphicon glyphicon-chevron-up"></span>
-                  </a>
-                </th>
-                <th>
-                  <a ui-sref="endpoints" ng-click="order('URL')">
-                    URL
-                    <span ng-show="sortType == 'URL' && !sortReverse" class="glyphicon glyphicon-chevron-down"></span>
-                    <span ng-show="sortType == 'URL' && sortReverse" class="glyphicon glyphicon-chevron-up"></span>
-                  </a>
-                </th>
-                <th></th>
-              </tr>
-            </thead>
-            <tbody>
-              <tr dir-paginate="endpoint in (state.filteredEndpoints = (endpoints | filter:state.filter | orderBy:sortType:sortReverse | itemsPerPage: state.pagination_count))" ng-class="{active: endpoint.Checked}">
-                <td ng-if="applicationState.application.endpointManagement"><input type="checkbox" ng-model="endpoint.Checked" ng-change="selectItem(endpoint)" /></td>
-                <td><i class="fa fa-star" aria-hidden="true" ng-if="endpoint.Id === activeEndpoint.Id"></i> {{ endpoint.Name }}</td>
-                <td>{{ endpoint.URL | stripprotocol }}</td>
-                <td>
-                  <span ng-if="applicationState.application.endpointManagement">
-                    <span class="small text-muted" ng-if="endpoint.Id === 1">
-                      <i class="fa fa-lock" aria-hidden="true"></i> You cannot edit this endpoint in the demo version
-                    </span>
-                    <span class="small text-muted" ng-if="endpoint.Id !== 1">
-                      <a ui-sref="endpoint({id: endpoint.Id})"><i class="fa fa-pencil-square-o" aria-hidden="true"></i> Edit</a>
-                    </span>
-                  </span>
-                  <span ng-if="applicationState.application.authentication">
-                    <a ui-sref="endpoint.access({id: endpoint.Id})"><i class="fa fa-users" aria-hidden="true" style="margin-left: 7px;"></i> Manage access</a>
-                  </span>
-                </td>
-              </tr>
-              <tr ng-if="!endpoints">
-                <td colspan="5" class="text-center text-muted">Loading...</td>
-              </tr>
-              <tr ng-if="endpoints.length == 0">
-                <td colspan="5" class="text-center text-muted">No endpoints available.</td>
-              </tr>
-            </tbody>
-          </table>
-          <div ng-if="endpoints" class="pull-left pagination-controls">
-            <dir-pagination-controls></dir-pagination-controls>
-          </div>
-        </div>
-      </rd-widget-body>
-    </rd-widget>
-=======
   <div class="col-sm-12">
     <endpoints-datatable
     title="Endpoints" title-icon="fa-plug"
@@ -170,6 +88,5 @@
     access-management="applicationState.application.authentication"
     remove-action="removeAction"
     ></endpoints-datatable>
->>>>>>> 3660f6ee
   </div>
 </div>