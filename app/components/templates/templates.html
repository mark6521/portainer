--- conflicted
+++ resolved
@@ -53,11 +53,7 @@
             </div>
           </div>
           <!-- !name-and-network-inputs -->
-<<<<<<< HEAD
-          <div ng-repeat="var in selectedTemplate.env" ng-if="!var.default" class="form-group">
-=======
           <div ng-repeat="var in selectedTemplate.env" ng-if="!var.set" class="form-group">
->>>>>>> c1bd463d
             <label for="field_{{ $index }}" class="col-sm-2 control-label text-left">{{ var.label }}</label>
             <div class="col-sm-10">
               <select ng-if="!swarm && var.type === 'container'" ng-options="container|containername for container in runningContainers" class="selectpicker form-control" ng-model="var.value">
